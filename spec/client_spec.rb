require 'spec_helper'

module RedisFailover
  Client::Redis = RedisStub
  Client::Redis::Client = Redis::Client

  class ClientStub < Client
    def current_master
      @master
    end

    def current_slaves
      @slaves
    end

    def fetch_nodes
      {
        :master => 'localhost:6379',
        :slaves => ['localhost:1111'],
        :unavailable => []
      }
    end

    def setup_zk
      @zk = NullObject.new
      update_znode_timestamp
    end
  end

  class ZkClientStub < Client
    attr_accessor :zk
    def setup_zk
      @zk = NullObject.new
    end
  end


  describe Client do
    let(:client) { ClientStub.new(:zkservers => 'localhost:9281', :safe_mode => true) }

    describe '#build_clients' do
      it 'properly parses master' do
        client.current_master.to_s.should == 'localhost:6379'
      end

      it 'properly parses slaves' do
        client.current_slaves.first.to_s.should == 'localhost:1111'
      end
    end

    describe '#client' do
      it 'should return itself as a delegate' do
        client.client.should == client
      end
    end

    describe '#dispatch' do
      it 'routes write operations to master' do
        called = false
        client.current_master.define_singleton_method(:del) do |*args|
          called = true
        end
        client.del('foo')
        called.should be_true
      end
    end

    describe '#inspect' do
      it 'should always include db' do
        opts = {:zkservers => 'localhost:1234'}
        client = ClientStub.new(opts)
        client.inspect.should match('<RedisFailover::Client \\[.*\\] \(db: 0,')
        db = '5'
        opts.merge!(:db => db)
        client = ClientStub.new(opts)
        client.inspect.should match("<RedisFailover::Client \\[.*\\] \\(db: #{db},")
      end

      it 'should include trace id' do
        tid = 'tracer'
        client = ClientStub.new(:zkservers => 'localhost:1234', :trace_id => tid)
        client.inspect.should match("<RedisFailover::Client \\[#{tid}\\] ")
      end
    end

    describe '#call' do
      it 'should dispatch :call messages to correct method' do
        client.should_receive(:dispatch).with(:foo, *['key'])
        client.call([:foo, 'key'])
      end
    end

      context 'with :master_only false' do
        it 'routes read operations to a slave' do
          called = false
          client.current_slaves.first.change_role_to('slave')
          client.current_slaves.first.define_singleton_method(:get) do |*args|
            called = true
          end
          client.get('foo')
          called.should be_true
        end
      end

      context 'with :master_only true' do
        it 'routes read operations to master' do
          client = ClientStub.new(:zkservers => 'localhost:9281', :master_only => true)
          called = false
          client.current_master.define_singleton_method(:get) do |*args|
            called = true
          end
          client.get('foo')
          called.should be_true
        end
      end

      it 'reconnects when node is unavailable' do
        class << client
          attr_reader :reconnected
          def build_clients
            @reconnected = true
            super
          end

          def fetch_nodes
            @calls ||= 0
            {
              :master => "localhost:222#{@calls += 1}",
              :slaves => ['localhost:1111'],
              :unavailable => []
            }
          end
        end

        client.current_master.make_unavailable!
        client.del('foo')
        client.reconnected.should be_true
      end


<<<<<<< HEAD
###############
=======
>>>>>>> 3997641a
    describe 'redis connectivity failure handling' do
      before(:each)  do
        class << client
          attr_reader :tries

          def client_for(method)
            @tries ||= 0
            @tries += 1
            super
          end
        end
      end

      it 'retries without client rebuild when redis throws inherited error' do
        loops = 0
        client.current_master.stub(:send) {
          loops += 1
          loops < 2 ? (raise ::Redis::InheritedError) : nil
        }

        client.should_not_receive(:build_clients)
        client.persist('foo')
        client.tries.should be == 2
      end

      it 'retries with client rebuild when redis throws connectivity error' do
        loops = 0
        client.current_master.stub(:send) {
          loops += 1
          loops < 2 ? (raise InvalidNodeError) : nil
        }
        
        client.should_receive(:build_clients)
        client.persist('foo')
        client.tries.should be == 2
      end

      it 'throws exception when too many redis connectivity errors' do
        client.current_master.stub(:send) { raise InvalidNodeError }
        client.instance_variable_set(:@max_retries, 2)
        expect { client.persist('foo') }.to raise_error(InvalidNodeError)
      end

    end

<<<<<<< HEAD
#########

    describe 'zookeeper connectivity failure handling', :focus => true do
      let(:zkclient) { ZkClientStub.new(:zkservers => 'localhost:9281') }
      
   #IDEAS  pass in an existing zk object to client init?

      it '____________retries with client rebuild when redis throws connectivity error' do
        loops = 0
        client.current_master.stub(:send) {
          loops += 1
          loops < 2 ? (raise InvalidNodeError) : nil
        }

        zkclient.zk.define_singleton_method(:get) do |*args|
          raise ZK::Exceptions::Retryable
        end
        
        client.should_receive(:build_clients)
        client.persist('foo')
        client.tries.should be == 2
      end


    end



###############
=======
>>>>>>> 3997641a

      context 'with :verify_role true' do
        it 'properly detects when a node has changed roles' do
          client.current_master.change_role_to('slave')
          expect { client.send(:master) }.to raise_error(InvalidNodeRoleError)
        end
      end

      it 'raises error for unsupported operations' do
        expect { client.select }.to raise_error(UnsupportedOperationError)
      end

      context 'with :safe_mode enabled' do
        it 'rebuilds clients when no communication from Node Manager within certain time window' do
          client.instance_variable_set(:@last_znode_timestamp, Time.at(0))
          client.should_receive(:build_clients)
          client.del('foo')
        end
      end

      context 'with :safe_mode disabled' do
        it 'does not rebuild clients when no communication from Node Manager within certain time window' do
          client = ClientStub.new(:zkservers => 'localhost:9281', :safe_mode => false)
          client.instance_variable_set(:@last_znode_timestamp, Time.at(0))
          client.should_not_receive(:build_clients)
          client.del('foo')
        end
      end
  end
end
<|MERGE_RESOLUTION|>--- conflicted
+++ resolved
@@ -138,10 +138,7 @@
       end
 
 
-<<<<<<< HEAD
 ###############
-=======
->>>>>>> 3997641a
     describe 'redis connectivity failure handling' do
       before(:each)  do
         class << client
@@ -187,7 +184,6 @@
 
     end
 
-<<<<<<< HEAD
 #########
 
     describe 'zookeeper connectivity failure handling', :focus => true do
@@ -215,10 +211,7 @@
     end
 
 
-
 ###############
-=======
->>>>>>> 3997641a
 
       context 'with :verify_role true' do
         it 'properly detects when a node has changed roles' do
