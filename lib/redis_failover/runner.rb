module RedisFailover
  # Runner is responsible for bootstrapping the Node Manager.
  class Runner
    # Launches the Node Manager in a background thread.
    #
    # @param [Array] options the command-line options
    # @note this method blocks and does not return until the
    #   Node Manager is gracefully stopped
    def self.run(options)
      options = CLI.parse(options)
<<<<<<< HEAD
      @node_manager = NodeManager.new(options)
      trap_signals
      @node_manager.start
=======
      node_manager = NodeManager.new(options)
      trap_signals(node_manager)
      node_manager.start
>>>>>>> 01c875aa
    end

    # Traps shutdown signals.
    # @param [NodeManager] node_manager the node manager
    def self.trap_signals(node_manager)
      [:INT, :TERM].each do |signal|
        trap(signal) do
<<<<<<< HEAD
          Util.logger.info('Shutting down ...')
          @node_manager.shutdown
          exit(0)
=======
          node_manager.shutdown
>>>>>>> 01c875aa
        end
      end
    end
    private_class_method :trap_signals
  end
end<|MERGE_RESOLUTION|>--- conflicted
+++ resolved
@@ -8,15 +8,9 @@
     #   Node Manager is gracefully stopped
     def self.run(options)
       options = CLI.parse(options)
-<<<<<<< HEAD
-      @node_manager = NodeManager.new(options)
-      trap_signals
-      @node_manager.start
-=======
       node_manager = NodeManager.new(options)
       trap_signals(node_manager)
       node_manager.start
->>>>>>> 01c875aa
     end
 
     # Traps shutdown signals.
@@ -24,13 +18,7 @@
     def self.trap_signals(node_manager)
       [:INT, :TERM].each do |signal|
         trap(signal) do
-<<<<<<< HEAD
-          Util.logger.info('Shutting down ...')
-          @node_manager.shutdown
-          exit(0)
-=======
           node_manager.shutdown
->>>>>>> 01c875aa
         end
       end
     end
